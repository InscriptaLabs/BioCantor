--- conflicted
+++ resolved
@@ -4,15 +4,12 @@
 The format is based on [Keep a Changelog](http://keepachangelog.com/en/1.0.0/)
 and this project adheres to [Semantic Versioning](http://semver.org/spec/v2.0.0.html).
 
-<<<<<<< HEAD
 ## [Unreleased]
 ### Added
 - `AnnotationCollection.query_by_position()` will now perform faster queries when `cgranges` is installed.
 - `AnnotationCollection.query_by_interval_guids()`, `query_by_transcript_interval_guids()`, and `query_by_feature_interval_guids`() now operate on a cached map that will improve performance.
 
-=======
 ## [0.18.1] 2022-08-29
->>>>>>> 7d5419ea
 ### Fixed
 - ParentModel.to_parent() is no longer case sensitive for type parameter, and will create sequence chunk parents correctly regardless of string casing.
 
