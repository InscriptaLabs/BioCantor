--- conflicted
+++ resolved
@@ -4,14 +4,11 @@
 The format is based on [Keep a Changelog](http://keepachangelog.com/en/1.0.0/)
 and this project adheres to [Semantic Versioning](http://semver.org/spec/v2.0.0.html).
 
-<<<<<<< HEAD
 ## [UNRELEASED]
 ### Fixed
 - Serialized and simplified the implementation of `CompoundLocation.relative_interval_to_parent_location`
 
-=======
 ## [0.15.0] 2022-3-3
->>>>>>> 7a4c1b62
 ### Changed
 - Added flag `allow_duplicate_sequence_identifiers` to GenBank parser
 - GenBank parser now handles multiple isoforms of coding and non-coding genes
