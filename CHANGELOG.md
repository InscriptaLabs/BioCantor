--- conflicted
+++ resolved
@@ -4,23 +4,7 @@
 The format is based on [Keep a Changelog](http://keepachangelog.com/en/1.0.0/)
 and this project adheres to [Semantic Versioning](http://semver.org/spec/v2.0.0.html).
 
-## [0.16.0] 2022-04-13
-### Fixed
-- Duplicate `/locus_tag` detection in GenBank parser was not working in all cases
-- Serialized and simplified the implementation of `CompoundLocation.relative_interval_to_parent_location`
-
-### Changed
-- Allow any version of python3 above 3.7
-
-### Added
-- GFF3 parsing now supports providing a pre-built gffutils database
-
-## [0.15.0] 2022-03-3
-### Changed
-- Added flag `allow_duplicate_sequence_identifiers` to GenBank parser
-- GenBank parser now handles multiple isoforms of coding and non-coding genes
-
-<<<<<<< HEAD
+## [UNRELEASED]
 ### Added
 - Implemented `VariantInterval` and `VariantIntervalCollection`
 - Implemented VCF parser
@@ -31,11 +15,24 @@
 ### Fixed
 - `FeatureInterval.from_location` was not checking for chunk-relativity
 
-
-## [0.14.0] 2022-2-18
-=======
+## [0.16.0] 2022-04-13
+### Fixed
+- Duplicate `/locus_tag` detection in GenBank parser was not working in all cases
+- Serialized and simplified the implementation of `CompoundLocation.relative_interval_to_parent_location`
+
+### Changed
+- Allow any version of python3 above 3.7
+
+### Added
+- GFF3 parsing now supports providing a pre-built gffutils database
+
+## [0.15.0] 2022-03-3
+### Changed
+- Added flag `allow_duplicate_sequence_identifiers` to GenBank parser
+- GenBank parser now handles multiple isoforms of coding and non-coding genes
+
+
 ## [0.14.0] 2022-02-18
->>>>>>> 7fa6e6fe
 ### Added
 - Alphabet module now supports `NT_STRICT_UNKNOWN` (`ATGCN`)
 
