--- conflicted
+++ resolved
@@ -5,17 +5,15 @@
 and this project adheres to [Semantic Versioning](http://semver.org/spec/v2.0.0.html).
 
 ## [UNRELEASED]
-<<<<<<< HEAD
 ### Fixed
 - Serialized and simplified the implementation of `CompoundLocation.relative_interval_to_parent_location`
 
 ### Changed
 - Allow any version of python3 above 3.7
 
-=======
 ### Added
 - GFF3 parsing now supports providing a pre-built gffutils database
->>>>>>> b1b8665a
+
 
 ## [0.15.0] 2022-3-3
 ### Changed
