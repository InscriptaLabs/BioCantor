--- conflicted
+++ resolved
@@ -4,14 +4,12 @@
 The format is based on [Keep a Changelog](http://keepachangelog.com/en/1.0.0/)
 and this project adheres to [Semantic Versioning](http://semver.org/spec/v2.0.0.html).
 
-<<<<<<< HEAD
 ## [UNRELEASED]
 ### Changed
 - `CDSInterval` object now has methods to access the number of codons and codon locations in both chunk-relative and chromosome coordinates. Chromosome accessors will always return the full original CDS.
 
-=======
+
 ## [0.9.0] 2021-09-03
->>>>>>> 9ba8fe90
 ### Fixed
 - `LocusTag` parser is now able to handle CDS-only features, and have more informative error reporting for locus tag collisions. 
 - GenBank parser no longer raises an exception for multi-stranded feature; instead it warns and moves on
