--- conflicted
+++ resolved
@@ -4,7 +4,6 @@
 The format is based on [Keep a Changelog](http://keepachangelog.com/en/1.0.0/)
 and this project adheres to [Semantic Versioning](http://semver.org/spec/v2.0.0.html).
 
-<<<<<<< HEAD
 ## [UNRELEASED]
 ### Added
 - Implemented `VariantInterval` and `VariantIntervalCollection`
@@ -30,11 +29,11 @@
   - pyvcf -> python[version='2.7.*|3.4.*|3.5.*|3.6.*|>=2.7,<2.8.0a0|>=3.6,<3.7.0a0|>=3.7,<3.8.0a0|>=3.9,<3.10.0a0|>=3.8,<3.9.0a0|>=3.5,<3.6.0a0']
   - pyvcf -> python_abi=3.7[build=*_cp37m] -> python[version='3.7.*|3.9.*|3.8.*']
 ```
-=======
+
 ## [0.16.1] 2022-05-10
 ### Fixed
 - GenBank writer module was not propagating locus tags to child features if the locus tag was derived from the gene symbol because the feature lacked a locus tag
->>>>>>> f59f1d31
+
 
 ## [0.16.0] 2022-04-13
 ### Fixed
