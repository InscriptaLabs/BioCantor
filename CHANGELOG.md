--- conflicted
+++ resolved
@@ -6,9 +6,7 @@
 
 ## [UNRELEASED]
 ### Fixed
-<<<<<<< HEAD
 - Duplicate `/locus_tag` detection in GenBank parser was not working in all cases
-=======
 - Serialized and simplified the implementation of `CompoundLocation.relative_interval_to_parent_location`
 
 ### Changed
@@ -16,8 +14,6 @@
 
 ### Added
 - GFF3 parsing now supports providing a pre-built gffutils database
-
->>>>>>> 578a2e53
 
 ## [0.15.0] 2022-3-3
 ### Changed
