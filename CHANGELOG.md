# Changelog
All notable changes to this project will be documented in this file.

The format is based on [Keep a Changelog](http://keepachangelog.com/en/1.0.0/)
and this project adheres to [Semantic Versioning](http://semver.org/spec/v2.0.0.html).

## [UNRELEASED]
<<<<<<< HEAD
### Added
- Alphabet module now supports `NT_STRICT_UNKNOWN` (`ATGCN`)
=======
### Changed
- GenBank parser was overhauled
- GenBank parsing now errs on the side of warnings instead of exceptions when encountering bad data
- Hybrid GenBank parsing now handles duplicate locus tags by shunting them to sorted mode

>>>>>>> 59a6fc4e

## [0.13.1] 2022-2-04
### Fixed
- Both Sorted and LocusTag GenBank parser modes did not properly discard mixed-strand annotations if the strand-mixing was present on the `CDS` or `mRNA` feature


## [0.13.0] 2022-1-28
## Added
- `AnnotationCollections` can now export their `Parent` objects in a dictionary representation
- `AnnotationCollectionModel` have a new optional `Parent` member that represents a `Parent` object that can be serialized to disk
- `CDSInterval.scan_chromosome_codon_locations` and `CDSInterval.scan_chunk_relative_codon_locations` now have optional arguments to restrict the iteration to section of the CDS based on *chromosomal* coordinates

### Changed
- Improved documentation
- GenBank parser now handles `CDSInterval`s that exceed the bounds of their Exons by raising a warning and truncating the CDS interval
- GenBank parser now handles duplicate `TranscriptInterval` or `FeatureInterval` objects by removing the duplicates
- GenBank export will no longer propagate `/translation` tags to `mRNA` features when generating eukaryotic style GenBank files

### Fixed
- `AnnotationCollection.query_by_guids` did not accept a single GUID as an argument
- `FeatureInterval`, `TranscriptInterval`, and `CDSInterval` did not take strand into account when generating a GUID
- GenBank parser was inadvertently merging alternative isoforms in all parser modes instead of keeping them separate


## [0.12.0] 2021-10-22
### Fixed

- Fixed `CDSInterval._scan_codon_locations_multi_exon` to properly handle chunk-relative CDS.
- Fixed `CDSInterval.chunk_relative_frames` to properly handle chunk-relative CDS.
- GenBank parsing now handles the intervals of overlapping CDS, although it cannot still infer the correct frame downstream of the overlap.
- Fixed `CompoundInterval.minus` to handle subtraction of overlapping intervals that should lead to a `EmptyLocation`.
- Fixed `CompoundInterval.optimize_blocks` and `CompoundInterval.optimize_and_combine_blocks` to handle the possibility of the resulting `Location` being a `EmptyLocation`.

### Added
- `CDSInterval` now has methods `sequence_pos_to_cds` and `sequence_pos_to_amino_acid` to convert sequence positions to amino acid or CDS positions.
- Support for python3.8.


## [0.11.1] 2021-09-17
### Changed
- Use the optimized version of `scan_codon_locations` in the backwards compatible function.

## [0.11.0] 2021-09-17
### Changed
- Re-added `CDSInterval.scan_codon_locations` as a backwards compatible function. Raises a deprecation warning.


## [0.10.0] 2021-09-17
### Changed
- `CDSInterval` object now has methods to access the number of codons and codon locations in both chunk-relative and chromosome coordinates. Chromosome accessors will always return the full original CDS.
- If duplicate sequence identifiers are found when parsing GenBank/FASTA files, an exception is raised.
- The `scan_codon_locations` methods on `CDSInterval` now operate on two algorithms, one simpler algorithm for canonical transcripts (no programmed frameshifts and no offset frames) and the original more robust algorithm otherwise.
- `_parse_genes` now handles features that have a CDS with no gene parent at all, and ensures that they are marked as protein coding.  

## [0.9.0] 2021-09-03
### Fixed
- `LocusTag` parser is now able to handle CDS-only features, and have more informative error reporting for locus tag collisions. 
- GenBank parser no longer raises an exception for multi-stranded feature; instead it warns and moves on


## [0.8.0]
### Fixed
- Do not trust feature type annotations to define coding vs. non-coding when parsing GenBank files; only rely on the presence/absence of CDS intervals associated with the transcript.
- Setup requirements, build tests, and sphinx config updated to allow building of documentation without installing the package.
- GenBank parser was not handling `exon` features as direct descendants of `gene` correctly.

### Changed
- `Sorted` parser now sorts features by position, then gene/mRNA/CDS/other. This helps deal with genbank files that are oddly ordered.
- Introduced new `Hybrid` GenBank parser mode that does both `LocusTag` and `Sorted` parsing at the same time.
- All `.chromosome_location` accessor of `Interval` objects always return the full length `Location`, even if the `Interval` itself is chunk relative such that the underlying `Location` object cannot represent the full length. As a result of this, the `.chromosome_location` of a chunk-relative location cannot have associated sequence information.

### Added
- `TranscriptInterval` and `FeatureInterval` now have accessor methods to get `Location` objects for their introns/gaps and full span.

## [0.7.0]
### Changed
- GenBank position-sorted parser can now handle CDS records that are not directly following a gene record.
- Refactor `Location`, `Parent` and `Sequence` to have base classes `AbstractLocation`, `AbstractParent` and `AbstractSequence` that are in the base of the `inscripta.biocantor.location` module. This greatly helps with resolving circular imports.
- Optimized checking `sequence` and `location` members to explicitly check for `None`. This avoids a call to `__len__`.
- `CompoundInterval._single_intervals` is now lazily evaluated, because it is expensive to generate many `SingleInterval` objects.
- `CompoundInterval` now stores the positions as two sorted integer lists.
- `CompoundInterval` constructor accepts tuples in addition to lists of integer values to avoid list construction overhead.
- `CompoundInterval.is_overlapping` and `CompoundInterval.is_contiguous` are lazily evaluated.
- `CompoundInterval._combine_blocks` now always removes empty blocks. The new implementation also avoids producing a new interval if the result is identical to the start.
- `unique_value_or_none` was pulled out of `Parent` into its own separate function with an associated cache. This function was optimized to use sets.
- Added `__slots__` to all child classes of `AbstractLocation`, `AbstractSequence` and `AbstractParent`.
- Removed unnecessary call to `strip_location_info()` in `Sequence` constructor.
- Removed all unnecessary instances of constructing lists, replacing them with iterators and tuples.
- GenBank export now defaults to not updating `/translation` tag in order to save execution time. The original behavior can be restored by setting `update_translations=True`.

### Fixed
- GenBank parser was not properly handling 0bp intervals, which can be sometimes seen as a way to represent insertions.
- GenBank parser was not capturing CDS qualifiers when parsing eukaryotic style GenBank files that have mRNA level features


## [0.6.0]
### Changed
- Added `raise_on_reserved_attributes` flag to GFF3 export that controls whether reserved attributes lead to warnings or exceptions.
- Added more top-level imports to simplify imports
- Try more common identifiers when parsing gene symbols from GFF3 files
- Attempt to infer frame from GFF3 files with null Phase columns on CDS records
- Update Tox tests to have a separate formatting case


## [0.5.0]
### Changed
- Added ability to parse non-transcribed features from GenBank records without a parent /gene record in the position-sorted parser.
- Added ability to export `SeqRecord` annotations when writing to GenBank.
- Added methods to `FeatureInterval` that mirror `TranscriptInterval`.
- Added support for translating with non-standard codon tables.

## [0.4.5]
### Changed
- Remove contributor license agreement, which is superseded by the MIT license.

## [0.4.4]
### Fixed
- Handle genbank files with broken intervals gracefully.
- Fix interval parsing for negative strand features.

### Changed
- The tag `Name` can now be used to identify a feature interval in a GFF3/GenBank file.


## [0.4.3]
### Fixed
- `AnnotationCollection._subset_parent()` now uses `seq_chunk_to_parent` and pulls out the chromosome ID from the chromosome record.
- `CDSInterval.from_dict()` now passes along the parent provided.

### Added
- `strict_parent_compare` parameter for binary set theory operations.
- `AnnotationCollection.query_by_position()` has a new boolean flag `expand_location_to_children` that defaults to False, but if set to True 
will expand the interval to contain the transcripts. When False, it may be the case that transcripts will have their underlying location objects 
sliced down from their original coordinates. The original coordinates are still retained as integer members. 
If the query position is entirely intronic for an isoform, this isoform will have a `EmptyLocation` chunk relative location,
but will still retain a `chromosome_location`.

### Changed
- Added a parent-level sequence identifier to the output of `biocantor.io.parser.seq_chunk_to_parent()`.
- Added a `strand` argument to `biocantor.io.parser.seq_chunk_to_parent()` that allows for the sequence chunk to be strand-referenced.
- `Location.parent_to_relative_location` and `Location.location_relative_to` now has a `optimize_blocks` flag that defaults to True. 
If this flag is False, then these operations will not collapse adjacent or overlapping blocks. 


## [0.4.2]
### Added
- ``Location.union_preserve_overlaps()`` function added. This function produces the union of intervals, while preserving all overlaps.

## [0.4.1]
### Added
- Improved docstrings on interval objects.
- Location objects now have a `full_span` optional flag on all `intersction`, `overlaps` and `contains` functions. This flag has compound intervals be treated as their full span, i.e. from start to end, regardless of compound structure. This flag defaults to `False` in all cases. When two `CompoundInterval` are compared, they are both always compared in their full spans when this flag is `True`.
- `Interval` and `IntervalCollection` objects now are capable of being lifted to arbitrary coordinate systems, returning a new copy. These operations rely on first lifting to a shared chromosomal coordinate system.

### Changed
- New `SequenceType` enum stores whether interval sequences are `chromosome` or `chunk_relative`.
- All objects that accept `SequenceType` information accepts either the `SequenceType` enum OR raw strings.
- `AnnotationCollection` will look at the provided `parent_or_seq_chunk_parent` to see if the bounds of the object can be inferred from the parent object. This is only performed if no `start`/`end` are explicitly provided. If neither are provided, the bounds of the collection are the bounds of its children.
- Refactored `CDSInterval` to be based on `AbstractFeatureInterval`. Moved `CDSPhase` and `CDSFrame` to accomodate the circular import this introduced.
- All `Interval` objects are allowed to have *chromosome* parents without sequence information.    
- Removed versioneer in favor of hard coded versions.


### Fixed
- Some functions on Interval objects were not operating in chromosome coordinates
- `AnnotationCollection.query_by_position()` was not returning valid results if the parent was a sequence chunk.
- GFF3 parser was not inferring transcripts for a gene feature with no children.
- Fixed a bug with missing gene biotypes in GFF3 parsing.


## [0.4.0]
### Added
- All Interval objects now have the ability to be built from subsets of genome sequence (called `sequence_chunk`).
- Querying `AnnotationCollection` objects by coordinates produce new objects with sliced sequences with chunk-relative coordinates. 
- Interval objects built from sequence subsets can be exported in chunk-relative coordinates to GFF3/GenBank.
- Interval objects have new coordinate translation methods that operate in chunk-relative space. Coordinate methods that operate in genomic coordinate space were retained.
- Non-transcribed feature identifier parsing looks in the `note` special field for identifiers.

### Changed
- All Interval objects now must be built directly from coordinates, and do not accept Location objects.
- All Interval objects now hide their Location member. This is to avoid confusion about what coordinate system the Location may be on.
- All interval collections have `__iter__` functions that call `__iter_children()` functions.
- All Interval objects have their core `._location` object hidden, and offer two accessors -- `.chromosome_location` and `.chunk_relative_location`. Note that `.chromosome_location` will not have sequence information attached to it if a sequence chunk was used. Generally, it is advised to not access `.location` objects directly.


## [0.3.1]
### Fixed
- Feature interval identifier regex should exactly match qualifier keys

### Added
- Unified API for identifiers on all interval objects with new property methods `.id` and .`name`.


## [0.3.0]
### Fixed
- `Biotype` enum improperly mapped `protein_coding` and `protein-coding` to different values. Added `mRNA` as another synonym for this type.
- GFF3, BED and GenBank export from Interval objects now raise an exception when the sequence name field is null.

### Added
- Parse `FeatureInterval` and `FeatureIntervalCollection` from GFF3 or GenBank, and write back as well.

### Changed
- `FeatureInterval` now has multiple types, stored as sets. `FeatureIntervalCollection` stores the union of these types, in addition to optionally having its own type.


## [0.2.0] 2021-01-06
### Fixed
- `CompoundInterval.relative_interval_to_parent_location()` in the case of overlapping blocks. Had previously been double counting overlap region.
- `CompoundInterval.gap_list()` in the case of overlapping blocks. Had been raising an error in that case.

### Added
- `CDSInterval.scan_codon_locations()` method. Returns an iterator over codon locations.
- Implement `__hash__()` for `CompoundInterval` and `CDSInterval`
- Implemented data structures for `TranscriptInterval` and `FeatureInterval` that model transcribed and non-transcribed genomic features.
- Implemented data structures for `GeneInterval` and `FeatureIntervalCollection`, that model groups of intervals as genes or generic feature groups.
- Implemented a wrapper data structure `AnnotationCollection` that contains groups of genes and non-transcribed feature groups.
- Implemented the ability to build BioCantor gene models from GFF3 and GenBank files.
- Implemented the ability to export the above data structures as GFF3, GenBank, BED and NCBI TBL formats.
- Implemented Marshmallow dataclasses that allow for serialization and deserialization of the above data structures.
- Copied the bins implementation from gffutils to avoid needing the full dependency set in a minimal install.
- Added a Biotype enumeration that tracks known biotypes. 
- Added caching of sequence retrieval to `Interval` objects.

### Changed
- Migrated sphinx documentation from `automodapi` to `autoapi`. 
- Performance upgrades to interval arithmetic operations.

### Removed
- `CDSInterval.intersect()` method. Frame math was incorrect for complex CDSs and was deemed too difficult to implement correctly.


## [0.1.1] 2020-11-17
### Fixed
- Remove duplicated code that had been created by a merge issue
- Don't do modular arithmetic with CDSFrame.NONE (value -1)


## [0.1.0] 2020-10-29
### Added
- Initial release<|MERGE_RESOLUTION|>--- conflicted
+++ resolved
@@ -5,16 +5,15 @@
 and this project adheres to [Semantic Versioning](http://semver.org/spec/v2.0.0.html).
 
 ## [UNRELEASED]
-<<<<<<< HEAD
+
 ### Added
 - Alphabet module now supports `NT_STRICT_UNKNOWN` (`ATGCN`)
-=======
+
 ### Changed
 - GenBank parser was overhauled
 - GenBank parsing now errs on the side of warnings instead of exceptions when encountering bad data
 - Hybrid GenBank parsing now handles duplicate locus tags by shunting them to sorted mode
 
->>>>>>> 59a6fc4e
 
 ## [0.13.1] 2022-2-04
 ### Fixed
