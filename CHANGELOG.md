--- conflicted
+++ resolved
@@ -16,12 +16,9 @@
 - All objects that accept `SequenceType` information accepts either the `SequenceType` enum OR raw strings.
 - `AnnotationCollection` will look at the provided `parent_or_seq_chunk_parent` to see if the bounds of the object can be inferred from the parent object. This is only performed if no `start`/`end` are explicitly provided. If neither are provided, the bounds of the collection are the bounds of its children.
 - Refactored `CDSInterval` to be based on `AbstractFeatureInterval`. Moved `CDSPhase` and `CDSFrame` to accomodate the circular import this introduced.
-<<<<<<< HEAD
-- All `Interval` objects are allowed to have *chromosome* parents without sequence information.  
-=======
-- All `Inteval` objects are allowed to have *chromosome* parents without sequence information.  
+- All `Interval` objects are allowed to have *chromosome* parents without sequence information.    
 - Removed versioneer in favor of hard coded versions.
->>>>>>> 5de12290
+
 
 
 ### Fixed
