<<<<<<< HEAD
__version__ = "0.5.0"

from abc import ABC, abstractmethod
from enum import Enum
from typing import TypeVar, List, Iterator, Union, Optional

from Bio.SeqFeature import FeatureLocation, CompoundLocation

Strand = TypeVar("Strand")
Alphabet = TypeVar("Alphabet")


class SequenceType(str, Enum):
    CHROMOSOME = "chromosome"
    SEQUENCE_CHUNK = "sequence_chunk"


class DistanceType(Enum):
    INNER = "inner"
    OUTER = "outer"
    STARTS = "starts"
    ENDS = "ends"


class AbstractLocation(ABC):
    """Shared AbstractLocation base class simplifies imports for type checking"""

    __slots__ = ["start", "end", "strand", "parent", "length", "_sequence"]

    # The 0-based start position of this Location on its parent
    start: int

    # The 0-based exclusive end position of this Location on its parent
    end: int

    # The strand of this Location with respect to its parent
    strand: Strand

    # The parent of this Location
    parent: Optional["AbstractParent"]

    # The length (number of positions) of this Location. For subclasses representing discontiguous locations,
    # regions between blocks are not considered
    length: int

    def __len__(self):
        """Returns the length (number of positions) of this Location. For subclasses representing discontiguous
        locations, regions between blocks are not considered."""
        return self.length

    @abstractmethod
    def __str__(self):
        """Returns a human readable string representation of this Location"""

    @abstractmethod
    def __eq__(self, other):
        """Returns True iff this Location is equal to other object"""

    @abstractmethod
    def __hash__(self):
        """Returns a hash code satisfying location1 == location2 => hash(location1) == hash(location2)"""

    @abstractmethod
    def __repr__(self):
        """Returns the 'official' string representation of this Location"""

    @property
    def parent_id(self) -> str:
        """Returns the parent ID"""
        return self.parent.id if self.parent else None

    @property
    def parent_type(self) -> str:
        """Returns the sequence type of the parent"""
        return self.parent.sequence_type if self.parent else None

    @property
    @abstractmethod
    def is_contiguous(self) -> bool:
        """Returns True iff this Location is fully contiguous within its parent"""

    @property
    @abstractmethod
    def is_empty(self) -> bool:
        """Returns True iff this Location is empty"""

    @property
    @abstractmethod
    def blocks(self) -> List["AbstractLocation"]:
        """Returns list of contiguous blocks comprising this Location"""

    @property
    @abstractmethod
    def is_overlapping(self) -> bool:
        """Returns True if this interval contains overlaps; always False for SingleInterval"""

    @property
    @abstractmethod
    def _full_span_interval(self) -> "AbstractLocation":
        """Returns the full span of this interval; is trivial for a SingleInterval and EmptyLocation"""

    @abstractmethod
    def scan_blocks(self) -> Iterator["AbstractLocation"]:
        """Returns an iterator over blocks in order relative to strand of this Location"""

    @property
    @abstractmethod
    def num_blocks(self) -> int:
        """Returns number of contiguous blocks comprising this Location"""

    @abstractmethod
    def optimize_blocks(self) -> "AbstractLocation":
        """Returns a new Location covering the same positions but with blocks optimized.
        For example, empty blocks may be removed or adjacent blocks may be combined if applicable."""

    @abstractmethod
    def gap_list(self) -> List["AbstractLocation"]:
        """Returns list of contiguous regions comprising the space between blocks of this Location. List is
        ordered relative to strand of this Location."""

    @abstractmethod
    def gaps_location(self) -> "AbstractLocation":
        """Returns a Location representing the space between blocks of this Location."""

    @abstractmethod
    def extract_sequence(self) -> "AbstractSequence":
        """Extracts the sequence of this Location from the parent.
        Concrete implementations should raise ValueError if no parent exists."""

    @abstractmethod
    def parent_to_relative_pos(self, parent_pos: int) -> int:
        """Converts a position on the parent to a position relative to this Location.
        Concrete implementations should raise ValueError if the given position does not overlap this Location."""

    @abstractmethod
    def relative_to_parent_pos(self, relative_pos: int) -> int:
        """Converts a position relative to this Location to a position on the parent"""

    @abstractmethod
    def parent_to_relative_location(
        self, parent_location: "AbstractLocation", optimize_blocks: bool = True
    ) -> "AbstractLocation":
        """Converts a Location on the parent to a Location relative to this Location.

        Parameters
        ----------
        parent_location
            Location with the same parent as this Location. Both parents can be None.
        optimize_blocks
            Run optimize_blocks on the resulting location?

        Returns
        -------
        New Location relative to this Location.
        """

    def location_relative_to(self, other: "AbstractLocation", optimize_blocks: bool = True) -> "AbstractLocation":
        """Converts this Location to a Location relative to another Location. The Locations must overlap.
        The returned value represents the relative location of the overlap within the other Location.

        If ``optimize_blocks`` is ``True``, the resulting Location will not have any adjacent or overlapping
        intervals. This is often desirable, because the output of this function can have weird coordinates
        when the locations are overlapping or adjacent. However, there are some cases where it is desirable
        to retain the original block structure. One such example are CDS where adjacent blocks or overlapping
        blocks are used to model frameshifts or indels.
        """

    @abstractmethod
    def _location_relative_to(self, other: "AbstractLocation", optimize_blocks: bool = True) -> "AbstractLocation":
        raise NotImplementedError

    @abstractmethod
    def relative_interval_to_parent_location(
        self, relative_start: int, relative_end: int, relative_strand: Strand
    ) -> "AbstractLocation":
        """Converts an interval relative to this Location to a Location on the parent

        Parameters
        ----------
        relative_start
            0-based start position of interval relative to this Location
        relative_end
            0-based exclusive end position of interval relative to this Location
        relative_strand
            Strand of interval relative to the strand of this Location. If the strand of interval is on the SAME
            strand as the strand of this location, relative_strand is PLUS. If the strand interval is on the OPPOSITE
            strand, relative_strand is MINUS.

        Returns
        -------
        New Location on the parent with the parent as parent
        """

    @abstractmethod
    def scan_windows(self, window_size: int, step_size: int, start_pos: int = 0) -> Iterator["AbstractLocation"]:
        """Returns an iterator over fixed size windows within this Location. Windows represent sub-regions
        of this Location and are with respect to the same parent as this Location. The final window returned
        is the last one that fits completely within this Location. Returned windows are in order according to
        relative position within this Location; i.e., corresponding to the strand of this Location.

        Parameters
        ----------
        window_size
        step_size
        start_pos
            0-based relative start position of first window relative to this Location
        """

    @abstractmethod
    def has_overlap(
        self,
        other: "AbstractLocation",
        match_strand: bool = False,
        full_span: bool = False,
        strict_parent_compare: bool = False,
    ) -> bool:
        """Returns True iff this Location shares at least one position with the given Location.
        For subclasses representing discontiguous locations, regions between blocks are not considered.

        Parameters
        ----------
        other
            Other Location
        match_strand
            If set to True, automatically return False if given interval Strand does not match this Location's Strand
        full_span
            If set to True, compare the full span of this Location to the full span of the other Location.
        strict_parent_compare
            Raise MismatchedParentException if parents do not match

        Returns
        -------
        True if there is any overlap, False otherwise
        """

    @abstractmethod
    def reverse(self) -> "AbstractLocation":
        """Returns a new Location corresponding to this Location with the same start and stop, with
        strand and structure reversed"""

    @abstractmethod
    def reverse_strand(self) -> "AbstractLocation":
        """Returns a new Location corresponding to this Location with the strand reversed"""

    @abstractmethod
    def reset_strand(self, new_strand: Strand) -> "AbstractLocation":
        """Returns a new Location corresponding to this Location with the given strand"""

    @abstractmethod
    def reset_parent(self, new_parent: Optional["AbstractParent"]) -> "AbstractLocation":
        """Returns a new Location corresponding to this Location with positions unchanged and pointing
        to a new parent"""

    @abstractmethod
    def shift_position(self, shift: int) -> "AbstractLocation":
        """Returns a new Location corresponding to this location shifted by the given distance"""

    @abstractmethod
    def distance_to(self, other: "AbstractLocation", distance_type: DistanceType = DistanceType.INNER) -> int:
        """Returns the distance from this location to another location with the same parent.
        Return value is a non-negative integer and implementations must be commutative.

        Parameters
        ----------
        other
            Other location with same parent as this location
        distance_type
            Distance type
        """

    @abstractmethod
    def merge_overlapping(self) -> "AbstractLocation":
        """Merges overlapping windows"""

    @abstractmethod
    def to_biopython(self) -> Union[FeatureLocation, CompoundLocation]:
        """Returns a BioPython interval type; since they do not have a shared base class, we need a union"""

    @abstractmethod
    def first_ancestor_of_type(self, sequence_type: Union[str, SequenceType]) -> "AbstractParent":
        """Returns the Parent object representing the closest ancestor (parent, parent of parent, etc.)
        of this location which has the given sequence type. Raises NoSuchAncestorException if no ancestor with
        the given type exists."""

    @abstractmethod
    def has_ancestor_of_type(self, sequence_type: Union[str, SequenceType]) -> bool:
        """Returns True if some ancestor (parent, parent of parent, etc.) of of this location has the given sequence
        type, or False otherwise."""

    @abstractmethod
    def lift_over_to_first_ancestor_of_type(self, sequence_type: Union[str, SequenceType]) -> "AbstractLocation":
        """Returns a new Location representing the liftover of this Location to its closest ancestor sequence (parent,
        parent of parent, etc.) which has the given sequence type. If the immediate parent has the given type,
        returns this Location. Raises NoSuchAncestorException if no ancestor with the given type exists."""

    def has_ancestor_sequence(self, sequence: "AbstractSequence") -> bool:
        """Returns True iff this Location has some ancestor (parent, parent of parent, etc.) whose sequence
        attribute is equal to the given sequence"""

    def lift_over_to_sequence(self, sequence: "AbstractSequence") -> "AbstractLocation":
        """Returns a new Location representing the liftover of this Location to the given sequence. The given
        sequence must be equal to the sequence attribute of some Parent in the ancestor hierarchy of this
        Location; otherwise, raises NoSuchAncestorException."""

    @abstractmethod
    def intersection(
        self,
        other: "AbstractLocation",
        match_strand: bool = True,
        full_span: bool = False,
        strict_parent_compare: bool = False,
    ) -> "AbstractLocation":
        """Returns a new Location representing the intersection of this Location with the other Location.
        Returned Location, if nonempty, has the same Strand as this Location. This operation is commutative
        if match_strand is True.

        Parameters
        ----------
        other
            Other location
        match_strand
            If set to True, automatically return EmptyLocation() if other Location has a different Strand than
            this Location
        full_span
            If set to True, compare the full span of this Location to the full span of the other Location.
        strict_parent_compare
            Raise MismatchedParentException if parents do not match

        """

    @abstractmethod
    def union(self, other: "AbstractLocation") -> "AbstractLocation":
        """Returns a new Location representing the union of this Location with the other Location. This operation
        is commutative. Raises exception if locations cannot be combined."""

    @abstractmethod
    def union_preserve_overlaps(self, other: "AbstractLocation") -> "AbstractLocation":
        """Returns a new Location representing the union of this Location with the other Location, retaining
        overlapping blocks where applicable. This operation is commutative. Raises exception if locations cannot
        be combined."""

    @abstractmethod
    def minus(
        self, other: "AbstractLocation", match_strand: bool = True, strict_parent_compare: bool = False
    ) -> "AbstractLocation":
        """Returns a new Location representing this Location minus its intersection with the other Location.
        Returned Location has the same Strand as this Location. If there is no intersection, returns this Location.
        This operation is not commutative.

        Parameters
        ----------
        other
            Other location
        match_strand
            If set to True, automatically return this Location if other Location has a different Strand than this
            Location
        strict_parent_compare
            Raise MismatchedParentException if parents do not match

        """

    @abstractmethod
    def extend_absolute(self, extend_start: int, extend_end: int) -> "AbstractLocation":
        """Returns a new Location representing this Location with start and end positions extended by the given
        values, ignoring Strand. Returned Location has same Strand as this Location.

        Parameters
        ----------
        extend_start
            Non-negative integer: amount to extend start
        extend_end
            Non-negative integer: amount to extend end
        """

    @abstractmethod
    def extend_relative(self, extend_upstream: int, extend_downstream: int) -> "AbstractLocation":
        """Returns a new Location extended upstream and downstream relative to this Location's Strand.

        Parameters
        ----------
        extend_upstream
            Non-negative integer: amount to extend upstream relative to Strand
        extend_downstream
            Non-negative integer: amount to extend downstream relative to Strand
        """

    @abstractmethod
    def contains(
        self,
        other: "AbstractLocation",
        match_strand: bool = False,
        full_span: bool = False,
        strict_parent_compare: bool = False,
    ) -> bool:
        """Returns True iff this location contains the other. If ``full_span`` is ``True``, the full span of
        both locations are compared.

        Parameters
        ----------
        other
            Other location
        match_strand
            If set to True, automatically return EmptyLocation() if other Location has a different Strand than
            this Location
        full_span
            If set to True, compare the full span of this Location to the full span of the other Location.
        strict_parent_compare
            Raise MismatchedParentException if parents do not match

        """


class AbstractSequence(ABC):
    """Shared AbstractSequence base class simplifies imports for type checking"""

    __slots__ = ["sequence", "alphabet", "id", "sequence_type", "parent", "_len"]

    sequence_type: SequenceType
    _len: int
    sequence: str
    alphabet: Alphabet
    parent: Optional["AbstractParent"]
    id: Optional[str]

    def __len__(self):
        return self._len


class AbstractParent(ABC):
    """Shared AbstractParent base class simplifies imports for type checking"""

    __slots__ = ["parent", "id", "sequence_type", "_strand", "location", "sequence"]

    id: Optional[str]
    sequence_type: Optional[SequenceType]
    sequence: Optional[AbstractSequence]
    location: Optional[AbstractLocation]
    parent: Optional["AbstractParent"]
    _strand: Optional[Strand]

    @abstractmethod
    def equals_except_location(self, other, require_same_sequence: bool = True):
        """Checks that this Parent is equal to another Parent, ignoring the associated Location members.

        By default also checks that any associated Sequence objects also match, but this can be toggled off.
        """

    @property
    @abstractmethod
    def strand(self) -> Optional[Strand]:
        """Returns the Strand of this Parent. If this Parent has no explicit Strand, but has a Location,
        that Location's Strand is returned."""

    @abstractmethod
    def strip_location_info(self) -> "AbstractParent":
        """Returns a new Parent object representing this Parent with information about child
        location removed"""

    @abstractmethod
    def first_ancestor_of_type(
        self, sequence_type: Union[str, SequenceType], include_self: bool = True
    ) -> "AbstractParent":
        """Returns the Parent object representing the closest ancestor (parent, parent of parent, etc.)
        of this Parent which has the given sequence type. If include_self is True and this Parent
        has the given type, returns this object. Raises NoSuchAncestorException if no ancestor with the given
        type exists.

        Parameters
        ----------
        sequence_type: str
            Sequence type
        include_self:
            Include this sequence as a candidate
        """

    @abstractmethod
    def has_ancestor_of_type(self, sequence_type: Union[str, SequenceType], include_self: bool = True) -> bool:
        """Returns True if some ancestor (parent, parent of parent, etc.) of this Parent has the given sequence type,
        or False otherwise. If include_self is True and this Parent has the given type, returns True.

        Parameters
        ----------
        sequence_type: str
            Sequence type
        include_self:
            Include this sequence as a candidate
        """

    @abstractmethod
    def lift_child_location_to_parent(self):
        """Lifts location of child object on this parent to the parent of this parent.
        Raises ValueError if any required data is missing (child location or location of this parent
        on its parent).

        Returns
        -------
        Location
            Child object location lifted to the parent of this parent
        """

    @abstractmethod
    def reset_location(self, location) -> "AbstractParent":
        """Returns a new Parent object with child location set to the given location"""

    @abstractmethod
    def has_ancestor_sequence(self, sequence, include_self: bool = True) -> bool:
        """Returns True iff this Parent has some ancestor (parent, parent of parent, etc.) whose sequence
        attribute is equal to the given sequence. If include_self is True and this Parent has sequence
        attribute equal to the given sequence, returns True."""
=======
__version__ = "0.6.0"
>>>>>>> d38aa268
<|MERGE_RESOLUTION|>--- conflicted
+++ resolved
@@ -1,5 +1,4 @@
-<<<<<<< HEAD
-__version__ = "0.5.0"
+__version__ = "0.6.0"
 
 from abc import ABC, abstractmethod
 from enum import Enum
@@ -507,7 +506,4 @@
     def has_ancestor_sequence(self, sequence, include_self: bool = True) -> bool:
         """Returns True iff this Parent has some ancestor (parent, parent of parent, etc.) whose sequence
         attribute is equal to the given sequence. If include_self is True and this Parent has sequence
-        attribute equal to the given sequence, returns True."""
-=======
-__version__ = "0.6.0"
->>>>>>> d38aa268
+        attribute equal to the given sequence, returns True."""